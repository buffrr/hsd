/*!
 * rpc.js - bitcoind-compatible json rpc for bcoin.
 * Copyright (c) 2014-2017, Christopher Jeffrey (MIT License).
 * https://github.com/bcoin-org/bcoin
 */

'use strict';

const assert = require('assert');
const {format} = require('util');
const bweb = require('bweb');
const {Lock} = require('bmutex');
const fs = require('bfile');
const Validator = require('bval');
const hash256 = require('bcrypto/lib/hash256');
const util = require('../utils/util');
const Amount = require('../btc/amount');
const Script = require('../script/script');
const Address = require('../primitives/address');
const KeyRing = require('../primitives/keyring');
const MerkleBlock = require('../primitives/merkleblock');
const MTX = require('../primitives/mtx');
const Outpoint = require('../primitives/outpoint');
const Output = require('../primitives/output');
const TX = require('../primitives/tx');
const consensus = require('../protocol/consensus');
const pkg = require('../pkg');
const common = require('./common');
const RPCBase = bweb.RPC;
const RPCError = bweb.RPCError;

/*
 * Constants
 */

const errs = {
  // Standard JSON-RPC 2.0 errors
  INVALID_REQUEST: bweb.errors.INVALID_REQUEST,
  METHOD_NOT_FOUND: bweb.errors.METHOD_NOT_FOUND,
  INVALID_PARAMS: bweb.errors.INVALID_PARAMS,
  INTERNAL_ERROR: bweb.errors.INTERNAL_ERROR,
  PARSE_ERROR: bweb.errors.PARSE_ERROR,

  // General application defined errors
  MISC_ERROR: -1,
  FORBIDDEN_BY_SAFE_MODE: -2,
  TYPE_ERROR: -3,
  INVALID_ADDRESS_OR_KEY: -5,
  OUT_OF_MEMORY: -7,
  INVALID_PARAMETER: -8,
  DATABASE_ERROR: -20,
  DESERIALIZATION_ERROR: -22,
  VERIFY_ERROR: -25,
  VERIFY_REJECTED: -26,
  VERIFY_ALREADY_IN_CHAIN: -27,
  IN_WARMUP: -28,

  // Wallet errors
  WALLET_ERROR: -4,
  WALLET_INSUFFICIENT_FUNDS: -6,
  WALLET_INVALID_ACCOUNT_NAME: -11,
  WALLET_KEYPOOL_RAN_OUT: -12,
  WALLET_UNLOCK_NEEDED: -13,
  WALLET_PASSPHRASE_INCORRECT: -14,
  WALLET_WRONG_ENC_STATE: -15,
  WALLET_ENCRYPTION_FAILED: -16,
  WALLET_ALREADY_UNLOCKED: -17
};

const MAGIC_STRING = 'Bitcoin Signed Message:\n';

/**
 * Wallet RPC
 * @alias module:wallet.RPC
 * @extends bweb.RPC
 */

class RPC extends RPCBase {
  /**
   * Create an RPC.
   * @param {WalletDB} wdb
   */

  constructor(node) {
    super();

    assert(node, 'RPC requires a WalletDB.');

    this.wdb = node.wdb;
    this.network = node.network;
    this.logger = node.logger.context('rpc');
    this.client = node.client;
    this.locker = new Lock();

    this.wallet = null;

    this.init();
  }

  getCode(err) {
    switch (err.type) {
      case 'RPCError':
        return err.code;
      case 'ValidationError':
        return errs.TYPE_ERROR;
      case 'EncodingError':
        return errs.DESERIALIZATION_ERROR;
      case 'FundingError':
        return errs.WALLET_INSUFFICIENT_FUNDS;
      default:
        return errs.INTERNAL_ERROR;
    }
  }

  init() {
    this.add('help', this.help);
    this.add('stop', this.stop);
    this.add('fundrawtransaction', this.fundRawTransaction);
    this.add('resendwallettransactions', this.resendWalletTransactions);
    this.add('abandontransaction', this.abandonTransaction);
    this.add('addmultisigaddress', this.addMultisigAddress);
    this.add('addwitnessaddress', this.addWitnessAddress);
    this.add('backupwallet', this.backupWallet);
    this.add('dumpprivkey', this.dumpPrivKey);
    this.add('dumpwallet', this.dumpWallet);
    this.add('encryptwallet', this.encryptWallet);
    this.add('getaccountaddress', this.getAccountAddress);
    this.add('getaccount', this.getAccount);
    this.add('getaddressesbyaccount', this.getAddressesByAccount);
    this.add('getbalance', this.getBalance);
    this.add('getnewaddress', this.getNewAddress);
    this.add('getrawchangeaddress', this.getRawChangeAddress);
    this.add('getreceivedbyaccount', this.getReceivedByAccount);
    this.add('getreceivedbyaddress', this.getReceivedByAddress);
    this.add('gettransaction', this.getTransaction);
    this.add('getunconfirmedbalance', this.getUnconfirmedBalance);
    this.add('getwalletinfo', this.getWalletInfo);
    this.add('importprivkey', this.importPrivKey);
    this.add('importwallet', this.importWallet);
    this.add('importaddress', this.importAddress);
    this.add('importprunedfunds', this.importPrunedFunds);
    this.add('importpubkey', this.importPubkey);
    this.add('keypoolrefill', this.keyPoolRefill);
    this.add('listaccounts', this.listAccounts);
    this.add('listaddressgroupings', this.listAddressGroupings);
    this.add('listlockunspent', this.listLockUnspent);
    this.add('listreceivedbyaccount', this.listReceivedByAccount);
    this.add('listreceivedbyaddress', this.listReceivedByAddress);
    this.add('listsinceblock', this.listSinceBlock);
    this.add('listtransactions', this.listTransactions);
    this.add('listunspent', this.listUnspent);
    this.add('lockunspent', this.lockUnspent);
    this.add('move', this.move);
    this.add('sendfrom', this.sendFrom);
    this.add('sendmany', this.sendMany);
    this.add('sendtoaddress', this.sendToAddress);
    this.add('setaccount', this.setAccount);
    this.add('settxfee', this.setTXFee);
    this.add('signmessage', this.signMessage);
    this.add('walletlock', this.walletLock);
    this.add('walletpassphrasechange', this.walletPassphraseChange);
    this.add('walletpassphrase', this.walletPassphrase);
    this.add('removeprunedfunds', this.removePrunedFunds);
    this.add('selectwallet', this.selectWallet);
    this.add('getmemoryinfo', this.getMemoryInfo);
    this.add('setloglevel', this.setLogLevel);
  }

  async help(args, _help) {
    if (args.length === 0)
      return 'Select a command.';

    const json = {
      method: args[0],
      params: []
    };

    return await this.execute(json, true);
  }

  async stop(args, help) {
    if (help || args.length !== 0)
      throw new RPCError(errs.MISC_ERROR, 'stop');

    this.wdb.close();

    return 'Stopping.';
  }

  async fundRawTransaction(args, help) {
    if (help || args.length < 1 || args.length > 2) {
      throw new RPCError(errs.MISC_ERROR,
        'fundrawtransaction "hexstring" ( options )');
    }

    const wallet = this.wallet;
    const valid = new Validator(args);
    const data = valid.buf(0);
    const options = valid.obj(1);

    if (!data)
      throw new RPCError(errs.TYPE_ERROR, 'Invalid hex string.');

    const tx = MTX.fromRaw(data);

    if (tx.outputs.length === 0) {
      throw new RPCError(errs.INVALID_PARAMETER,
        'TX must have at least one output.');
    }

    let rate = null;
    let change = null;

    if (options) {
      const valid = new Validator(options);

      rate = valid.ufixed('feeRate', 8);
      change = valid.str('changeAddress');

      if (change)
        change = parseAddress(change, this.network);
    }

    await wallet.fund(tx, {
      rate: rate,
      changeAddress: change
    });

    return {
      hex: tx.toRaw().toString('hex'),
      changepos: tx.changeIndex,
      fee: Amount.btc(tx.getFee(), true)
    };
  }

  /*
   * Wallet
   */

  async resendWalletTransactions(args, help) {
    if (help || args.length !== 0)
      throw new RPCError(errs.MISC_ERROR, 'resendwallettransactions');

    const wallet = this.wallet;
    const txs = await wallet.resend();
    const hashes = [];

    for (const tx of txs)
      hashes.push(tx.txid());

    return hashes;
  }

  async addMultisigAddress(args, help) {
    if (help || args.length < 2 || args.length > 3) {
      throw new RPCError(errs.MISC_ERROR,
        'addmultisigaddress nrequired ["key",...] ( "account" )');
    }

    // Impossible to implement in bcoin (no address book).
    throw new Error('Not implemented.');
  }

  async addWitnessAddress(args, help) {
    if (help || args.length < 1 || args.length > 1)
      throw new RPCError(errs.MISC_ERROR, 'addwitnessaddress "address"');

    // Unlikely to be implemented.
    throw new Error('Not implemented.');
  }

  async backupWallet(args, help) {
    const valid = new Validator(args);
    const dest = valid.str(0);

    if (help || args.length !== 1 || !dest)
      throw new RPCError(errs.MISC_ERROR, 'backupwallet "destination"');

    await this.wdb.backup(dest);

    return null;
  }

  async dumpPrivKey(args, help) {
    if (help || args.length !== 1)
      throw new RPCError(errs.MISC_ERROR, 'dumpprivkey "bitcoinaddress"');

    const wallet = this.wallet;
    const valid = new Validator(args);
    const addr = valid.str(0, '');

    const hash = parseHash(addr, this.network);
    const ring = await wallet.getPrivateKey(hash);

    if (!ring)
      throw new RPCError(errs.MISC_ERROR, 'Key not found.');

    return ring.toSecret(this.network);
  }

  async dumpWallet(args, help) {
    if (help || args.length !== 1)
      throw new RPCError(errs.MISC_ERROR, 'dumpwallet "filename"');

    const wallet = this.wallet;
    const valid = new Validator(args);
    const file = valid.str(0);

    if (!file)
      throw new RPCError(errs.TYPE_ERROR, 'Invalid parameter.');

    const tip = await this.wdb.getTip();
    const time = util.date();

    const out = [
      format('# Wallet Dump created by Bcoin %s', pkg.version),
      format('# * Created on %s', time),
      format('# * Best block at time of backup was %d (%s).',
        tip.height, util.revHex(tip.hash)),
      format('# * File: %s', file),
      ''
    ];

    const hashes = await wallet.getAddressHashes();

    for (const hash of hashes) {
      const ring = await wallet.getPrivateKey(hash);

      if (!ring)
        continue;

      const addr = ring.getAddress('string');

      let fmt = '%s %s label= addr=%s';

      if (ring.branch === 1)
        fmt = '%s %s change=1 addr=%s';

      const str = format(fmt, ring.toSecret(this.network), time, addr);

      out.push(str);
    }

    out.push('');
    out.push('# End of dump');
    out.push('');

    const dump = out.join('\n');

    if (fs.unsupported)
      return dump;

    await fs.writeFile(file, dump, 'utf8');

    return null;
  }

  async encryptWallet(args, help) {
    const wallet = this.wallet;

    if (!wallet.master.encrypted && (help || args.length !== 1))
      throw new RPCError(errs.MISC_ERROR, 'encryptwallet "passphrase"');

    const valid = new Validator(args);
    const passphrase = valid.str(0, '');

    if (wallet.master.encrypted) {
      throw new RPCError(errs.WALLET_WRONG_ENC_STATE,
        'Already running with an encrypted wallet.');
    }

    if (passphrase.length < 1)
      throw new RPCError(errs.MISC_ERROR, 'encryptwallet "passphrase"');

    try {
      await wallet.encrypt(passphrase);
    } catch (e) {
      throw new RPCError(errs.WALLET_ENCRYPTION_FAILED, 'Encryption failed.');
    }

    return 'wallet encrypted; we do not need to stop!';
  }

  async getAccountAddress(args, help) {
    if (help || args.length !== 1)
      throw new RPCError(errs.MISC_ERROR, 'getaccountaddress "account"');

    const wallet = this.wallet;
    const valid = new Validator(args);
    let name = valid.str(0, '');

    if (!name)
      name = 'default';

    const addr = await wallet.receiveAddress(name);

    if (!addr)
      return '';

    return addr.toString(this.network);
  }

  async getAccount(args, help) {
    if (help || args.length !== 1)
      throw new RPCError(errs.MISC_ERROR, 'getaccount "bitcoinaddress"');

    const wallet = this.wallet;
    const valid = new Validator(args);
    const addr = valid.str(0, '');

    const hash = parseHash(addr, this.network);
    const path = await wallet.getPath(hash);

    if (!path)
      return '';

    return path.name;
  }

  async getAddressesByAccount(args, help) {
    if (help || args.length !== 1)
      throw new RPCError(errs.MISC_ERROR, 'getaddressesbyaccount "account"');

    const wallet = this.wallet;
    const valid = new Validator(args);
    let name = valid.str(0, '');
    const addrs = [];

<<<<<<< HEAD
  try {
    const paths = await wallet.getPaths(name);

    for (const path of paths) {
      const addr = path.toAddress();
      addrs.push(addr.toString(this.network));
    }
  } catch(err) {
    if(err.message !== 'Account not found.') {
      throw err;
    }
  }
=======
    if (name === '')
      name = 'default';

    const paths = await wallet.getPaths(name);
>>>>>>> 3f8e337c

    for (const path of paths) {
      const addr = path.toAddress();
      addrs.push(addr.toString(this.network));
    }

    return addrs;
  }

  async getBalance(args, help) {
    if (help || args.length > 3) {
      throw new RPCError(errs.MISC_ERROR,
        'getbalance ( "account" minconf includeWatchonly )');
    }

    const wallet = this.wallet;
    const valid = new Validator(args);
    let name = valid.str(0);
    const minconf = valid.u32(1, 1);
    const watchOnly = valid.bool(2, false);

    if (name === '')
      name = 'default';

    if (name === '*')
      name = null;

    if (wallet.watchOnly !== watchOnly)
      return 0;

    const balance = await wallet.getBalance(name);

    let value;
    if (minconf > 0)
      value = balance.confirmed;
    else
      value = balance.unconfirmed;

    return Amount.btc(value, true);
  }

  async getNewAddress(args, help) {
    if (help || args.length > 1)
      throw new RPCError(errs.MISC_ERROR, 'getnewaddress ( "account" )');

    const wallet = this.wallet;
    const valid = new Validator(args);
    let name = valid.str(0);

    if (name === '')
      name = 'default';

    const addr = await wallet.createReceive(name);

    return addr.getAddress('string');
  }

  async getRawChangeAddress(args, help) {
    if (help || args.length > 1)
      throw new RPCError(errs.MISC_ERROR, 'getrawchangeaddress');

    const wallet = this.wallet;
    const addr = await wallet.createChange();

    return addr.getAddress('string');
  }

  async getReceivedByAccount(args, help) {
    if (help || args.length < 1 || args.length > 2) {
      throw new RPCError(errs.MISC_ERROR,
        'getreceivedbyaccount "account" ( minconf )');
    }

    const wallet = this.wallet;
    const valid = new Validator(args);
    let name = valid.str(0);
    const minconf = valid.u32(1, 0);
    const height = this.wdb.state.height;

    if (name === '')
      name = 'default';

    const paths = await wallet.getPaths(name);
    const filter = new Set();

    for (const path of paths)
      filter.add(path.hash);

    const txs = await wallet.getHistory(name);

    let total = 0;
    let lastConf = -1;

    for (const wtx of txs) {
      const conf = wtx.getDepth(height);

      if (conf < minconf)
        continue;

      if (lastConf === -1 || conf < lastConf)
        lastConf = conf;

      for (const output of wtx.tx.outputs) {
        const hash = output.getHash('hex');
        if (hash && filter.has(hash))
          total += output.value;
      }
    }

    return Amount.btc(total, true);
  }

  async getReceivedByAddress(args, help) {
    if (help || args.length < 1 || args.length > 2) {
      throw new RPCError(errs.MISC_ERROR,
        'getreceivedbyaddress "bitcoinaddress" ( minconf )');
    }

    const wallet = this.wallet;
    const valid = new Validator(args);
    const addr = valid.str(0, '');
    const minconf = valid.u32(1, 0);
    const height = this.wdb.state.height;

    const hash = parseHash(addr, this.network);
    const txs = await wallet.getHistory();

    let total = 0;

    for (const wtx of txs) {
      if (wtx.getDepth(height) < minconf)
        continue;

      for (const output of wtx.tx.outputs) {
        if (output.getHash('hex') === hash)
          total += output.value;
      }
    }

    return Amount.btc(total, true);
  }

  async _toWalletTX(wtx) {
    const wallet = this.wallet;
    const details = await wallet.toDetails(wtx);

    if (!details)
      throw new RPCError(errs.WALLET_ERROR, 'TX not found.');

    let receive = true;
    for (const member of details.inputs) {
      if (member.path) {
        receive = false;
        break;
      }
    }

    const det = [];
    let sent = 0;
    let received = 0;

    for (let i = 0; i < details.outputs.length; i++) {
      const member = details.outputs[i];

      if (member.path) {
        if (member.path.branch === 1)
          continue;

        det.push({
          account: member.path.name,
          address: member.address.toString(this.network),
          category: 'receive',
          amount: Amount.btc(member.value, true),
          label: member.path.name,
          vout: i
        });

        received += member.value;

        continue;
      }

      if (receive)
        continue;

      det.push({
        account: '',
        address: member.address
          ? member.address.toString(this.network)
          : null,
        category: 'send',
        amount: -(Amount.btc(member.value, true)),
        fee: -(Amount.btc(details.fee, true)),
        vout: i
      });

      sent += member.value;
    }

    return {
      amount: Amount.btc(receive ? received : -sent, true),
      confirmations: details.confirmations,
      blockhash: details.block ? util.revHex(details.block) : null,
      blockindex: details.index,
      blocktime: details.time,
      txid: util.revHex(details.hash),
      walletconflicts: [],
      time: details.mtime,
      timereceived: details.mtime,
      'bip125-replaceable': 'no',
      details: det,
      hex: details.tx.toRaw().toString('hex')
    };
  }

  async getTransaction(args, help) {
    if (help || args.length < 1 || args.length > 2) {
      throw new RPCError(errs.MISC_ERROR,
        'gettransaction "txid" ( includeWatchonly )');
    }

    const wallet = this.wallet;
    const valid = new Validator(args);
    const hash = valid.rhash(0);
    const watchOnly = valid.bool(1, false);

    if (!hash)
      throw new RPCError(errs.TYPE_ERROR, 'Invalid parameter');

    const wtx = await wallet.getTX(hash);

    if (!wtx)
      throw new RPCError(errs.WALLET_ERROR, 'TX not found.');

    return await this._toWalletTX(wtx, watchOnly);
  }

  async abandonTransaction(args, help) {
    if (help || args.length !== 1)
      throw new RPCError(errs.MISC_ERROR, 'abandontransaction "txid"');

    const wallet = this.wallet;
    const valid = new Validator(args);
    const hash = valid.rhash(0);

    if (!hash)
      throw new RPCError(errs.TYPE_ERROR, 'Invalid parameter.');

    const result = await wallet.abandon(hash);

    if (!result)
      throw new RPCError(errs.WALLET_ERROR, 'Transaction not in wallet.');

    return null;
  }

  async getUnconfirmedBalance(args, help) {
    if (help || args.length > 0)
      throw new RPCError(errs.MISC_ERROR, 'getunconfirmedbalance');

    const wallet = this.wallet;
    const balance = await wallet.getBalance();

    return Amount.btc(balance.unconfirmed, true);
  }

  async getWalletInfo(args, help) {
    if (help || args.length !== 0)
      throw new RPCError(errs.MISC_ERROR, 'getwalletinfo');

    const wallet = this.wallet;
    const balance = await wallet.getBalance();

    return {
      walletid: wallet.id,
      walletversion: 6,
      balance: Amount.btc(balance.unconfirmed, true),
      unconfirmed_balance: Amount.btc(balance.unconfirmed, true),
      txcount: balance.tx,
      keypoololdest: 0,
      keypoolsize: 0,
      unlocked_until: wallet.master.until,
      paytxfee: Amount.btc(this.wdb.feeRate, true)
    };
  }

  async importPrivKey(args, help) {
    if (help || args.length < 1 || args.length > 3) {
      throw new RPCError(errs.MISC_ERROR,
        'importprivkey "bitcoinprivkey" ( "label" rescan )');
    }

    const wallet = this.wallet;
    const valid = new Validator(args);
    const secret = valid.str(0);
    const rescan = valid.bool(2, false);

    const key = parseSecret(secret, this.network);

    await wallet.importKey(0, key);

    if (rescan)
      await this.wdb.rescan(0);

    return null;
  }

  async importWallet(args, help) {
    if (help || args.length !== 1)
      throw new RPCError(errs.MISC_ERROR, 'importwallet "filename" ( rescan )');

    const wallet = this.wallet;
    const valid = new Validator(args);
    const file = valid.str(0);
    const rescan = valid.bool(1, false);

    if (fs.unsupported)
      throw new RPCError(errs.INTERNAL_ERROR, 'FS not available.');

    let data;
    try {
      data = await fs.readFile(file, 'utf8');
    } catch (e) {
      throw new RPCError(errs.INTERNAL_ERROR, e.code || '');
    }

    const lines = data.split(/\n+/);
    const keys = [];

    for (let line of lines) {
      line = line.trim();

      if (line.length === 0)
        continue;

      if (/^\s*#/.test(line))
        continue;

      const parts = line.split(/\s+/);

      if (parts.length < 4)
        throw new RPCError(errs.DESERIALIZATION_ERROR, 'Malformed wallet.');

      const secret = parseSecret(parts[0], this.network);

      keys.push(secret);
    }

    for (const key of keys)
      await wallet.importKey(0, key);

    if (rescan)
      await this.wdb.rescan(0);

    return null;
  }

  async importAddress(args, help) {
    if (help || args.length < 1 || args.length > 4) {
      throw new RPCError(errs.MISC_ERROR,
        'importaddress "address" ( "label" rescan p2sh )');
    }

    const wallet = this.wallet;
    const valid = new Validator(args);
    let addr = valid.str(0, '');
    const rescan = valid.bool(2, false);
    const p2sh = valid.bool(3, false);

    if (p2sh) {
      let script = valid.buf(0);

      if (!script)
        throw new RPCError(errs.TYPE_ERROR, 'Invalid parameters.');

      script = Script.fromRaw(script);
      script = Script.fromScripthash(script.hash160());

<<<<<<< HEAD
  try {
    await wallet.importAddress(0, addr);
  } catch (err) {
    if (err.message !== 'Address already exists.')
      throw err;
  }
=======
      addr = script.getAddress();
    } else {
      addr = parseAddress(addr, this.network);
    }
>>>>>>> 3f8e337c

    await wallet.importAddress(0, addr);

    if (rescan)
      await this.wdb.rescan(0);

    return null;
  }

  async importPubkey(args, help) {
    if (help || args.length < 1 || args.length > 4) {
      throw new RPCError(errs.MISC_ERROR,
        'importpubkey "pubkey" ( "label" rescan )');
    }

    const wallet = this.wallet;
    const valid = new Validator(args);
    const data = valid.buf(0);
    const rescan = valid.bool(2, false);

    if (!data)
      throw new RPCError(errs.TYPE_ERROR, 'Invalid parameter.');

    const key = KeyRing.fromPublic(data, this.network);

    await wallet.importKey(0, key);

    if (rescan)
      await this.wdb.rescan(0);

    return null;
  }

  async keyPoolRefill(args, help) {
    if (help || args.length > 1)
      throw new RPCError(errs.MISC_ERROR, 'keypoolrefill ( newsize )');
    return null;
  }

  async listAccounts(args, help) {
    if (help || args.length > 2) {
      throw new RPCError(errs.MISC_ERROR,
        'listaccounts ( minconf includeWatchonly)');
    }

    const wallet = this.wallet;
    const valid = new Validator(args);
    const minconf = valid.u32(0, 0);
    const watchOnly = valid.bool(1, false);

    const accounts = await wallet.getAccounts();
    const map = {};

    for (const account of accounts) {
      const balance = await wallet.getBalance(account);
      let value = balance.unconfirmed;

      if (minconf > 0)
        value = balance.confirmed;

      if (wallet.watchOnly !== watchOnly)
        value = 0;

      map[account] = Amount.btc(value, true);
    }

    return map;
  }

  async listAddressGroupings(args, help) {
    if (help)
      throw new RPCError(errs.MISC_ERROR, 'listaddressgroupings');
    throw new Error('Not implemented.');
  }

  async listLockUnspent(args, help) {
    if (help || args.length > 0)
      throw new RPCError(errs.MISC_ERROR, 'listlockunspent');

    const wallet = this.wallet;
    const outpoints = wallet.getLocked();
    const out = [];

    for (const outpoint of outpoints) {
      out.push({
        txid: outpoint.txid(),
        vout: outpoint.index
      });
    }

    return out;
  }

  async listReceivedByAccount(args, help) {
    if (help || args.length > 3) {
      throw new RPCError(errs.MISC_ERROR,
        'listreceivedbyaccount ( minconf includeempty includeWatchonly )');
    }

    const valid = new Validator(args);
    const minconf = valid.u32(0, 0);
    const includeEmpty = valid.bool(1, false);
    const watchOnly = valid.bool(2, false);

    return await this._listReceived(minconf, includeEmpty, watchOnly, true);
  }

  async listReceivedByAddress(args, help) {
    if (help || args.length > 3) {
      throw new RPCError(errs.MISC_ERROR,
        'listreceivedbyaddress ( minconf includeempty includeWatchonly )');
    }

    const valid = new Validator(args);
    const minconf = valid.u32(0, 0);
    const includeEmpty = valid.bool(1, false);
    const watchOnly = valid.bool(2, false);

    return await this._listReceived(minconf, includeEmpty, watchOnly, false);
  }

  async _listReceived(minconf, empty, watchOnly, account) {
    const wallet = this.wallet;
    const paths = await wallet.getPaths();
    const height = this.wdb.state.height;

    const map = new Map();
    for (const path of paths) {
      const addr = path.toAddress();
      map.set(path.hash, {
        involvesWatchonly: wallet.watchOnly,
        address: addr.toString(this.network),
        account: path.name,
        amount: 0,
        confirmations: -1,
        label: ''
      });
    }

    const txs = await wallet.getHistory();

    for (const wtx of txs) {
      const conf = wtx.getDepth(height);

      if (conf < minconf)
        continue;

      for (const output of wtx.tx.outputs) {
        const addr = output.getAddress();

        if (!addr)
          continue;

        const hash = addr.getHash('hex');
        const entry = map.get(hash);

        if (entry) {
          if (entry.confirmations === -1 || conf < entry.confirmations)
            entry.confirmations = conf;
          entry.address = addr.toString(this.network);
          entry.amount += output.value;
        }
      }
    }

    let out = [];
    for (const entry of map.values())
      out.push(entry);

    if (account) {
      const map = new Map();

      for (const entry of out) {
        const item = map.get(entry.account);
        if (!item) {
          map.set(entry.account, entry);
          entry.address = undefined;
          continue;
        }
        item.amount += entry.amount;
      }

      out = [];

      for (const entry of map.values())
        out.push(entry);
    }

    const result = [];
    for (const entry of out) {
      if (!empty && entry.amount === 0)
        continue;

      if (entry.confirmations === -1)
        entry.confirmations = 0;

      entry.amount = Amount.btc(entry.amount, true);
      result.push(entry);
    }

    return result;
  }

  async listSinceBlock(args, help) {
    const wallet = this.wallet;
    const chainHeight = this.wdb.state.height;
    const valid = new Validator(args);
    const block = valid.rhash(0);
    const minconf = valid.u32(1, 0);
    const watchOnly = valid.bool(2, false);

    if (help) {
      throw new RPCError(errs.MISC_ERROR,
        'listsinceblock ( "blockhash" target-confirmations includeWatchonly)');
    }

    if (wallet.watchOnly !== watchOnly)
      return [];

    let height = -1;

    if (block) {
      const entry = await this.client.getEntry(block);
      if (entry)
        height = entry.height;
    }

    if (height === -1)
      height = this.chain.height;

    const txs = await wallet.getHistory();
    const out = [];

    let highest = null;

    for (const wtx of txs) {
      if (wtx.height < height)
        continue;

      if (wtx.getDepth(chainHeight) < minconf)
        continue;

      if (!highest || wtx.height > highest)
        highest = wtx;

      const json = await this._toListTX(wtx);

      out.push(json);
    }

    return {
      transactions: out,
      lastblock: highest && highest.block
        ? util.revHex(highest.block)
        : consensus.NULL_HASH
    };
  }

  async _toListTX(wtx) {
    const wallet = this.wallet;
    const details = await wallet.toDetails(wtx);

    if (!details)
      throw new RPCError(errs.WALLET_ERROR, 'TX not found.');

    let receive = true;
    for (const member of details.inputs) {
      if (member.path) {
        receive = false;
        break;
      }
    }

    let sent = 0;
    let received = 0;
    let sendMember = null;
    let recMember = null;
    let sendIndex = -1;
    let recIndex = -1;

    for (let i = 0; i < details.outputs.length; i++) {
      const member = details.outputs[i];

      if (member.path) {
        if (member.path.branch === 1)
          continue;
        received += member.value;
        recMember = member;
        recIndex = i;
        continue;
      }

      sent += member.value;
      sendMember = member;
      sendIndex = i;
    }

    let member = null;
    let index = -1;

    if (receive) {
      assert(recMember);
      member = recMember;
      index = recIndex;
    } else {
      if (sendMember) {
        member = sendMember;
        index = sendIndex;
      } else {
        // In the odd case where we send to ourselves.
        receive = true;
        received = 0;
        member = recMember;
        index = recIndex;
      }
    }

    let rbf = false;

    if (wtx.height === -1 && wtx.tx.isRBF())
      rbf = true;

    return {
      account: member.path ? member.path.name : '',
      address: member.address
        ? member.address.toString(this.network)
        : null,
      category: receive ? 'receive' : 'send',
      amount: Amount.btc(receive ? received : -sent, true),
      label: member.path ? member.path.name : undefined,
      vout: index,
      confirmations: details.getDepth(this.wdb.height),
      blockhash: details.block ? util.revHex(details.block) : null,
      blockindex: -1,
      blocktime: details.time,
      blockheight: details.height,
      txid: util.revHex(details.hash),
      walletconflicts: [],
      time: details.mtime,
      timereceived: details.mtime,
      'bip125-replaceable': rbf ? 'yes' : 'no'
    };
  }

  async listTransactions(args, help) {
    if (help || args.length > 4) {
      throw new RPCError(errs.MISC_ERROR,
        'listtransactions ( "account" count from includeWatchonly)');
    }

    const wallet = this.wallet;
    const valid = new Validator(args);
    let name = valid.str(0);
    const count = valid.u32(1, 10);
    const from = valid.u32(2, 0);
    const watchOnly = valid.bool(3, false);

    if (wallet.watchOnly !== watchOnly)
      return [];

    if (name === '')
      name = 'default';

    const txs = await wallet.getHistory();

    common.sortTX(txs);

    const end = from + count;
    const to = Math.min(end, txs.length);
    const out = [];

    for (let i = from; i < to; i++) {
      const wtx = txs[i];
      const json = await this._toListTX(wtx);
      out.push(json);
    }

    return out;
  }

  async listUnspent(args, help) {
    if (help || args.length > 3) {
      throw new RPCError(errs.MISC_ERROR,
        'listunspent ( minconf maxconf  ["address",...] )');
    }

    const wallet = this.wallet;
    const valid = new Validator(args);
    const minDepth = valid.u32(0, 1);
    const maxDepth = valid.u32(1, 9999999);
    const addrs = valid.array(2);
    const height = this.wdb.state.height;

    const map = new Set();

    if (addrs) {
      const valid = new Validator(addrs);
      for (let i = 0; i < addrs.length; i++) {
        const addr = valid.str(i, '');
        const hash = parseHash(addr, this.network);

        if (map.has(hash))
          throw new RPCError(errs.INVALID_PARAMETER, 'Duplicate address.');

        map.add(hash);
      }
    }

    const coins = await wallet.getCoins();

    common.sortCoins(coins);

    const out = [];

    for (const coin of coins) {
      const depth = coin.getDepth(height);

      if (depth < minDepth || depth > maxDepth)
        continue;

      const addr = coin.getAddress();

      if (!addr)
        continue;

      const hash = coin.getHash('hex');

      if (addrs) {
        if (!hash || !map.has(hash))
          continue;
      }

      const ring = await wallet.getKey(hash);

      out.push({
        txid: coin.txid(),
        vout: coin.index,
        address: addr ? addr.toString(this.network) : null,
        account: ring ? ring.name : undefined,
        redeemScript: ring && ring.script
          ? ring.script.toJSON()
          : undefined,
        scriptPubKey: coin.script.toJSON(),
        amount: Amount.btc(coin.value, true),
        confirmations: depth,
        spendable: !wallet.isLocked(coin),
        solvable: true
      });
    }

    return out;
  }

  async lockUnspent(args, help) {
    if (help || args.length < 1 || args.length > 2) {
      throw new RPCError(errs.MISC_ERROR,
        'lockunspent unlock ([{"txid":"txid","vout":n},...])');
    }

    const wallet = this.wallet;
    const valid = new Validator(args);
    const unlock = valid.bool(0, false);
    const outputs = valid.array(1);

    if (args.length === 1) {
      if (unlock)
        wallet.unlockCoins();
      return true;
    }

    if (!outputs)
      throw new RPCError(errs.TYPE_ERROR, 'Invalid parameter.');

    for (const output of outputs) {
      const valid = new Validator(output);
      const hash = valid.rhash('txid');
      const index = valid.u32('vout');

      if (hash == null || index == null)
        throw new RPCError(errs.INVALID_PARAMETER, 'Invalid parameter.');

      const outpoint = new Outpoint(hash, index);

      if (unlock) {
        wallet.unlockCoin(outpoint);
        continue;
      }

      wallet.lockCoin(outpoint);
    }

    return true;
  }

  async move(args, help) {
    // Not implementing: stupid and deprecated.
    throw new Error('Not implemented.');
  }

  async sendFrom(args, help) {
    if (help || args.length < 3 || args.length > 6) {
      throw new RPCError(errs.MISC_ERROR,
        'sendfrom "fromaccount" "tobitcoinaddress"'
        + ' amount ( minconf "comment" "comment-to" )');
    }

    const wallet = this.wallet;
    const valid = new Validator(args);
    let name = valid.str(0);
    const str = valid.str(1);
    const value = valid.ufixed(2, 8);
    const minconf = valid.u32(3, 0);

    const addr = parseAddress(str, this.network);

    if (!addr || value == null)
      throw new RPCError(errs.TYPE_ERROR, 'Invalid parameter.');

    if (name === '')
      name = 'default';

    const options = {
      account: name,
      depth: minconf,
      outputs: [{
        address: addr,
        value: value
      }]
    };

    const tx = await wallet.send(options);

    return tx.txid();
  }

  async sendMany(args, help) {
    if (help || args.length < 2 || args.length > 5) {
      throw new RPCError(errs.MISC_ERROR,
        'sendmany "fromaccount" {"address":amount,...}'
        + ' ( minconf "comment" ["address",...] )');
    }

    const wallet = this.wallet;
    const valid = new Validator(args);
    let name = valid.str(0);
    const sendTo = valid.obj(1);
    const minconf = valid.u32(2, 1);
    const subtract = valid.bool(4, false);

    if (name === '')
      name = 'default';

    if (!sendTo)
      throw new RPCError(errs.TYPE_ERROR, 'Invalid parameter.');

    const to = new Validator(sendTo);
    const uniq = new Set();
    const outputs = [];

    for (const key of Object.keys(sendTo)) {
      const value = to.ufixed(key, 8);
      const addr = parseAddress(key, this.network);
      const hash = addr.getHash('hex');

      if (value == null)
        throw new RPCError(errs.INVALID_PARAMETER, 'Invalid parameter.');

      if (uniq.has(hash))
        throw new RPCError(errs.INVALID_PARAMETER, 'Invalid parameter.');

      uniq.add(hash);

      const output = new Output();
      output.value = value;
      output.script.fromAddress(addr);
      outputs.push(output);
    }

    const options = {
      outputs: outputs,
      subtractFee: subtract,
      account: name,
      depth: minconf
    };

    const tx = await wallet.send(options);

    return tx.txid();
  }

  async sendToAddress(args, help) {
    if (help || args.length < 2 || args.length > 5) {
      throw new RPCError(errs.MISC_ERROR,
        'sendtoaddress "bitcoinaddress" amount'
        + ' ( "comment" "comment-to" subtractfeefromamount )');
    }

    const wallet = this.wallet;
    const valid = new Validator(args);
    const str = valid.str(0);
    const value = valid.ufixed(1, 8);
    const subtract = valid.bool(4, false);

    const addr = parseAddress(str, this.network);

    if (!addr || value == null)
      throw new RPCError(errs.TYPE_ERROR, 'Invalid parameter.');

    const options = {
      subtractFee: subtract,
      outputs: [{
        address: addr,
        value: value
      }]
    };

    const tx = await wallet.send(options);

    return tx.txid();
  }

  async setAccount(args, help) {
    if (help || args.length < 1 || args.length > 2) {
      throw new RPCError(errs.MISC_ERROR,
        'setaccount "bitcoinaddress" "account"');
    }

    // Impossible to implement in bcoin:
    throw new Error('Not implemented.');
  }

  async setTXFee(args, help) {
    const valid = new Validator(args);
    const rate = valid.ufixed(0, 8);

    if (help || args.length < 1 || args.length > 1)
      throw new RPCError(errs.MISC_ERROR, 'settxfee amount');

    if (rate == null)
      throw new RPCError(errs.TYPE_ERROR, 'Invalid parameter.');

    this.wdb.feeRate = rate;

    return true;
  }

  async signMessage(args, help) {
    if (help || args.length !== 2) {
      throw new RPCError(errs.MISC_ERROR,
        'signmessage "bitcoinaddress" "message"');
    }

    const wallet = this.wallet;
    const valid = new Validator(args);
    const b58 = valid.str(0, '');
    const str = valid.str(1, '');

    const addr = parseHash(b58, this.network);

    const ring = await wallet.getKey(addr);

    if (!ring)
      throw new RPCError(errs.WALLET_ERROR, 'Address not found.');

    if (!wallet.master.key)
      throw new RPCError(errs.WALLET_UNLOCK_NEEDED, 'Wallet is locked.');

    const msg = Buffer.from(MAGIC_STRING + str, 'utf8');
    const hash = hash256.digest(msg);

    const sig = ring.sign(hash);

    return sig.toString('base64');
  }

  async walletLock(args, help) {
    const wallet = this.wallet;

    if (help || (wallet.master.encrypted && args.length !== 0))
      throw new RPCError(errs.MISC_ERROR, 'walletlock');

    if (!wallet.master.encrypted) {
      throw new RPCError(
        errs.WALLET_WRONG_ENC_STATE,
        'Wallet is not encrypted.');
    }

    await wallet.lock();

    return null;
  }

  async walletPassphraseChange(args, help) {
    const wallet = this.wallet;

    if (help || (wallet.master.encrypted && args.length !== 2)) {
      throw new RPCError(errs.MISC_ERROR, 'walletpassphrasechange'
        + ' "oldpassphrase" "newpassphrase"');
    }

    const valid = new Validator(args);
    const old = valid.str(0, '');
    const passphrase = valid.str(1, '');

    if (!wallet.master.encrypted) {
      throw new RPCError(
        errs.WALLET_WRONG_ENC_STATE,
        'Wallet is not encrypted.');
    }

    if (old.length < 1 || passphrase.length < 1)
      throw new RPCError(errs.INVALID_PARAMETER, 'Invalid parameter');

    await wallet.setPassphrase(passphrase, old);

    return null;
  }

  async walletPassphrase(args, help) {
    const wallet = this.wallet;
    const valid = new Validator(args);
    const passphrase = valid.str(0, '');
    const timeout = valid.u32(1);

    if (help || (wallet.master.encrypted && args.length !== 2)) {
      throw new RPCError(errs.MISC_ERROR,
        'walletpassphrase "passphrase" timeout');
    }

    if (!wallet.master.encrypted) {
      throw new RPCError(
        errs.WALLET_WRONG_ENC_STATE,
        'Wallet is not encrypted.');
    }

    if (passphrase.length < 1)
      throw new RPCError(errs.INVALID_PARAMETER, 'Invalid parameter');

    if (timeout == null)
      throw new RPCError(errs.TYPE_ERROR, 'Invalid parameter');

    await wallet.unlock(passphrase, timeout);

    return null;
  }

  async importPrunedFunds(args, help) {
    if (help || args.length < 2 || args.length > 3) {
      throw new RPCError(errs.MISC_ERROR,
        'importprunedfunds "rawtransaction" "txoutproof" ( "label" )');
    }

    const valid = new Validator(args);
    const txRaw = valid.buf(0);
    const blockRaw = valid.buf(1);

    if (!txRaw || !blockRaw)
      throw new RPCError(errs.TYPE_ERROR, 'Invalid parameter.');

    const tx = TX.fromRaw(txRaw);
    const block = MerkleBlock.fromRaw(blockRaw);
    const hash = block.hash('hex');

    if (!block.verify())
      throw new RPCError(errs.VERIFY_ERROR, 'Invalid proof.');

    if (!block.hasTX(tx.hash('hex')))
      throw new RPCError(errs.VERIFY_ERROR, 'Invalid proof.');

    const height = await this.client.getEntry(hash);

    if (height === -1)
      throw new RPCError(errs.VERIFY_ERROR, 'Invalid proof.');

    const entry = {
      hash: hash,
      time: block.time,
      height: height
    };

    if (!await this.wdb.addTX(tx, entry))
      throw new RPCError(errs.WALLET_ERROR, 'No tracked address for TX.');

    return null;
  }

  async removePrunedFunds(args, help) {
    if (help || args.length !== 1)
      throw new RPCError(errs.MISC_ERROR, 'removeprunedfunds "txid"');

    const wallet = this.wallet;
    const valid = new Validator(args);
    const hash = valid.rhash(0);

    if (!hash)
      throw new RPCError(errs.TYPE_ERROR, 'Invalid parameter.');

    if (!await wallet.remove(hash))
      throw new RPCError(errs.WALLET_ERROR, 'Transaction not in wallet.');

    return null;
  }

  async selectWallet(args, help) {
    const valid = new Validator(args);
    const id = valid.str(0);

    if (help || args.length !== 1)
      throw new RPCError(errs.MISC_ERROR, 'selectwallet "id"');

    const wallet = await this.wdb.get(id);

    if (!wallet)
      throw new RPCError(errs.WALLET_ERROR, 'Wallet not found.');

    this.wallet = wallet;

    return null;
  }

  async getMemoryInfo(args, help) {
    if (help || args.length !== 0)
      throw new RPCError(errs.MISC_ERROR, 'getmemoryinfo');

    return this.logger.memoryUsage();
  }

  async setLogLevel(args, help) {
    if (help || args.length !== 1)
      throw new RPCError(errs.MISC_ERROR, 'setloglevel "level"');

    const valid = new Validator(args);
    const level = valid.str(0, '');

    this.logger.setLevel(level);

    return null;
  }
}

/*
 * Helpers
 */

function parseHash(raw, network) {
  const addr = parseAddress(raw, network);
  return addr.getHash('hex');
}

function parseAddress(raw, network) {
  try {
    return Address.fromString(raw, network);
  } catch (e) {
    throw new RPCError(errs.INVALID_ADDRESS_OR_KEY, 'Invalid address.');
  }
}

function parseSecret(raw, network) {
  try {
    return KeyRing.fromSecret(raw, network);
  } catch (e) {
    throw new RPCError(errs.INVALID_ADDRESS_OR_KEY, 'Invalid key.');
  }
}

/*
 * Expose
 */

module.exports = RPC;<|MERGE_RESOLUTION|>--- conflicted
+++ resolved
@@ -426,25 +426,17 @@
     let name = valid.str(0, '');
     const addrs = [];
 
-<<<<<<< HEAD
-  try {
-    const paths = await wallet.getPaths(name);
-
-    for (const path of paths) {
-      const addr = path.toAddress();
-      addrs.push(addr.toString(this.network));
-    }
-  } catch(err) {
-    if(err.message !== 'Account not found.') {
-      throw err;
-    }
-  }
-=======
     if (name === '')
       name = 'default';
 
-    const paths = await wallet.getPaths(name);
->>>>>>> 3f8e337c
+    let paths;
+    try {
+      paths = await wallet.getPaths(name);
+    } catch (e) {
+      if (e.message === 'Account not found.')
+        return [];
+      throw e;
+    }
 
     for (const path of paths) {
       const addr = path.toAddress();
@@ -823,21 +815,17 @@
       script = Script.fromRaw(script);
       script = Script.fromScripthash(script.hash160());
 
-<<<<<<< HEAD
-  try {
-    await wallet.importAddress(0, addr);
-  } catch (err) {
-    if (err.message !== 'Address already exists.')
-      throw err;
-  }
-=======
       addr = script.getAddress();
     } else {
       addr = parseAddress(addr, this.network);
     }
->>>>>>> 3f8e337c
-
-    await wallet.importAddress(0, addr);
+
+    try {
+      await wallet.importAddress(0, addr);
+    } catch (e) {
+      if (e.message !== 'Address already exists.')
+        throw e;
+    }
 
     if (rescan)
       await this.wdb.rescan(0);
